--- conflicted
+++ resolved
@@ -1,100 +1,95 @@
-#!/usr/bin/python
-#
-## @file
-#
-# QPD / Objective Z based focus lock 
-# control specialized for STORM3.
-#
-# Hazen 3/12
-#
-
-# qpd, stage and motor.
-import sc_hardware.madCityLabs.mclController as mclController
-import sc_hardware.thorlabs.uc480Camera as uc480Cam
-#import phreshPhotonics.phreshQPD as phreshQPD
-#import prior.prior as prior
-
-# focus lock control thread.
-import focuslock.stageOffsetControl as stageOffsetControl
-
-# ir laser control
-import sc_hardware.thorlabs.LDC210 as LDC210
-
-# focus lock dialog.
-import focuslock.focusLockZ as focusLockZ
-
-#
-# Focus Lock Dialog Box specialized for STORM3
-# with Phresh QPD and MCL objective Z positioner.
-#
-class AFocusLockZ(focusLockZ.FocusLockZCam):
-    def __init__(self, hardware, parameters, parent = None):
-        cam = uc480Cam.CameraQPD(camera_id = 1, x_width = 200, y_width = 50)
-        stage = mclController.MCLStage("c:/Program Files/Mad City Labs/NanoDrive/")
-        lock_fn = lambda (x): -0.02 * x
-        control_thread = stageOffsetControl.StageCamThread(cam,
-                                                           stage,
-                                                           lock_fn,
-<<<<<<< HEAD
-                                                           parameters.get("qpd_sum_min", 50.0),
-                                                           parameters.get("qpd_zcenter"),
-                                                           parameters.get("is_locked_buffer_length", 10),
-                                                           parameters.get("is_locked_offset_thresh", 0.01))
-)
-=======
-                                                           50.0,
-                                                           parameters.get("focuslock.qpd_zcenter"))
->>>>>>> e281286e
-        #ir_laser = LDC210.LDC210("PCI-6722", 1)
-        ir_laser = LDC210.LDC210PWMNI("PCI-MIO-16E-4", 0)
-        focusLockZ.FocusLockZCam.__init__(self,
-                                          parameters,
-                                          control_thread,
-                                          ir_laser,
-                                          parent)
-
-
-#class AFocusLockZ(focusLockZ.FocusLockZQPD:)
-#    def __init__(self, parameters, tcp_control, parent = None):
-#        qpd = phreshQPD.PhreshQPDSTORM3()
-#        stage = mclController.MCLStage("c:/Program Files/Mad City Labs/NanoDrive/")
-#        motor = prior.PriorFocus()
-#        lock_fn = lambda (x): -1.75 * x
-#        control_thread = stageOffsetControl.motorStageQPDThread(qpd,
-#                                                                stage,
-#                                                                motor,
-#                                                                lock_fn,
-#                                                                50.0,
-#                                                                parameters.qpd_zcenter)
-#        ir_laser = LDC210.LDC210("PCI-6722", 1)
-#        focusLockZ.FocusLockZQPD.__init__(self,
-#                                          parameters,
-#                                          tcp_control,
-#                                          control_thread,
-#                                          ir_laser,
-#                                          parent)
-
-
-#
-# The MIT License
-#
-# Copyright (c) 2012 Zhuang Lab, Harvard University
-#
-# Permission is hereby granted, free of charge, to any person obtaining a copy
-# of this software and associated documentation files (the "Software"), to deal
-# in the Software without restriction, including without limitation the rights
-# to use, copy, modify, merge, publish, distribute, sublicense, and/or sell
-# copies of the Software, and to permit persons to whom the Software is
-# furnished to do so, subject to the following conditions:
-#
-# The above copyright notice and this permission notice shall be included in
-# all copies or substantial portions of the Software.
-#
-# THE SOFTWARE IS PROVIDED "AS IS", WITHOUT WARRANTY OF ANY KIND, EXPRESS OR
-# IMPLIED, INCLUDING BUT NOT LIMITED TO THE WARRANTIES OF MERCHANTABILITY,
-# FITNESS FOR A PARTICULAR PURPOSE AND NONINFRINGEMENT. IN NO EVENT SHALL THE
-# AUTHORS OR COPYRIGHT HOLDERS BE LIABLE FOR ANY CLAIM, DAMAGES OR OTHER
-# LIABILITY, WHETHER IN AN ACTION OF CONTRACT, TORT OR OTHERWISE, ARISING FROM,
-# OUT OF OR IN CONNECTION WITH THE SOFTWARE OR THE USE OR OTHER DEALINGS IN
-# THE SOFTWARE.
-#
+#!/usr/bin/python
+#
+## @file
+#
+# QPD / Objective Z based focus lock 
+# control specialized for STORM3.
+#
+# Hazen 3/12
+#
+
+# qpd, stage and motor.
+import sc_hardware.madCityLabs.mclController as mclController
+import sc_hardware.thorlabs.uc480Camera as uc480Cam
+#import phreshPhotonics.phreshQPD as phreshQPD
+#import prior.prior as prior
+
+# focus lock control thread.
+import focuslock.stageOffsetControl as stageOffsetControl
+
+# ir laser control
+import sc_hardware.thorlabs.LDC210 as LDC210
+
+# focus lock dialog.
+import focuslock.focusLockZ as focusLockZ
+
+#
+# Focus Lock Dialog Box specialized for STORM3
+# with Phresh QPD and MCL objective Z positioner.
+#
+class AFocusLockZ(focusLockZ.FocusLockZCam):
+    def __init__(self, hardware, parameters, parent = None):
+        cam = uc480Cam.CameraQPD(camera_id = 1, x_width = 200, y_width = 50)
+        stage = mclController.MCLStage("c:/Program Files/Mad City Labs/NanoDrive/")
+        lock_fn = lambda (x): -0.02 * x
+        control_thread = stageOffsetControl.StageCamThread(cam,
+                                                           stage,
+                                                           lock_fn,
+                                                           parameters.get("focuslock.qpd_sum_min", 50.0),
+                                                           parameters.get("focuslock.qpd_zcenter"),
+                                                           parameters.get("focuslock.is_locked_buffer_length", 10),
+                                                           parameters.get("focuslock.is_locked_offset_thresh", 0.01))
+
+        #ir_laser = LDC210.LDC210("PCI-6722", 1)
+        ir_laser = LDC210.LDC210PWMNI("PCI-MIO-16E-4", 0)
+        focusLockZ.FocusLockZCam.__init__(self,
+                                          parameters,
+                                          control_thread,
+                                          ir_laser,
+                                          parent)
+
+
+#class AFocusLockZ(focusLockZ.FocusLockZQPD:)
+#    def __init__(self, parameters, tcp_control, parent = None):
+#        qpd = phreshQPD.PhreshQPDSTORM3()
+#        stage = mclController.MCLStage("c:/Program Files/Mad City Labs/NanoDrive/")
+#        motor = prior.PriorFocus()
+#        lock_fn = lambda (x): -1.75 * x
+#        control_thread = stageOffsetControl.motorStageQPDThread(qpd,
+#                                                                stage,
+#                                                                motor,
+#                                                                lock_fn,
+#                                                                50.0,
+#                                                                parameters.qpd_zcenter)
+#        ir_laser = LDC210.LDC210("PCI-6722", 1)
+#        focusLockZ.FocusLockZQPD.__init__(self,
+#                                          parameters,
+#                                          tcp_control,
+#                                          control_thread,
+#                                          ir_laser,
+#                                          parent)
+
+
+#
+# The MIT License
+#
+# Copyright (c) 2012 Zhuang Lab, Harvard University
+#
+# Permission is hereby granted, free of charge, to any person obtaining a copy
+# of this software and associated documentation files (the "Software"), to deal
+# in the Software without restriction, including without limitation the rights
+# to use, copy, modify, merge, publish, distribute, sublicense, and/or sell
+# copies of the Software, and to permit persons to whom the Software is
+# furnished to do so, subject to the following conditions:
+#
+# The above copyright notice and this permission notice shall be included in
+# all copies or substantial portions of the Software.
+#
+# THE SOFTWARE IS PROVIDED "AS IS", WITHOUT WARRANTY OF ANY KIND, EXPRESS OR
+# IMPLIED, INCLUDING BUT NOT LIMITED TO THE WARRANTIES OF MERCHANTABILITY,
+# FITNESS FOR A PARTICULAR PURPOSE AND NONINFRINGEMENT. IN NO EVENT SHALL THE
+# AUTHORS OR COPYRIGHT HOLDERS BE LIABLE FOR ANY CLAIM, DAMAGES OR OTHER
+# LIABILITY, WHETHER IN AN ACTION OF CONTRACT, TORT OR OTHERWISE, ARISING FROM,
+# OUT OF OR IN CONNECTION WITH THE SOFTWARE OR THE USE OR OTHER DEALINGS IN
+# THE SOFTWARE.
+#