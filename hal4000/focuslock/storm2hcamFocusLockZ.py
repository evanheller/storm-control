#!/usr/bin/python
#
## @file
#
# QPD / Objective Z based focus lock 
# control specialized for STORM2 HCAM.
#
# Hazen 03/12
#

import sc_library.parameters as params

# qpd and stage.
import sc_hardware.madCityLabs.mclVoltageZController as MCLVZC
import sc_hardware.thorlabs.uc480Camera as uc480Cam

# focus lock control thread.
import focuslock.stageOffsetControl as stageOffsetControl

# ir laser control
import sc_hardware.thorlabs.LDC210 as LDC210

# focus lock dialog.
import focuslock.focusLockZ as focusLockZ

#
# Focus Lock Dialog Box specialized for STORM2
# with UC480 camera and MCL piezo z stage.
#
class AFocusLockZ(focusLockZ.FocusLockZCam):
    def __init__(self, hardware, parameters, parent = None):
        
        # STORM2 specific focus lock parameters.
        lock_params = parameters.addSubSection("focuslock")
        lock_params.add("qpd_zcenter", params.ParameterRangeFloat("Piezo center position in microns",
                                                                  "qpd_zcenter",
                                                                  125.0, 0.0, 250.0))
        lock_params.add("qpd_scale", params.ParameterRangeFloat("Offset to nm calibration value",
                                                                "qpd_scale",
                                                                45.0, 0.1, 1000.0))
        lock_params.add("qpd_sum_min", 50.0)
        lock_params.add("qpd_sum_max", 256.0)
        lock_params.add("is_locked_buffer_length", 10)
        lock_params.add("is_locked_offset_thresh", 0.01)
        lock_params.add("ir_power", params.ParameterInt("", "ir_power", 6, is_mutable = False))

        # STORM2 Initialization.
        cam = uc480Cam.CameraQPD(camera_id = 1,
<<<<<<< HEAD
                                 x_width = 452,
=======
                                 x_width = 552,
>>>>>>> f4f64b8a
                                 y_width = 80,
                                 offset_file = "cam_offsets_storm2_1.txt")

        stage = MCLVZC.MCLVZControl("USB-6002", 0)
        lock_fn = lambda (x): 0.07 * x
        control_thread = stageOffsetControl.StageCamThread(cam,
                                                           stage,
                                                           lock_fn,
                                                           parameters.get("focuslock.qpd_sum_min", 50.0), 
                                                           parameters.get("focuslock.qpd_zcenter"),
                                                           parameters.get("focuslock.is_locked_buffer_length", 10),
                                                           parameters.get("focuslock.is_locked_offset_thresh", 0.01))
        ir_laser = LDC210.LDC210PWMNI("PCI-6601", 0)
        focusLockZ.FocusLockZCam.__init__(self,
                                          parameters,
                                          control_thread,
                                          ir_laser,
                                          parent)

#
# The MIT License
#
# Copyright (c) 2012 Zhuang Lab, Harvard University
#
# Permission is hereby granted, free of charge, to any person obtaining a copy
# of this software and associated documentation files (the "Software"), to deal
# in the Software without restriction, including without limitation the rights
# to use, copy, modify, merge, publish, distribute, sublicense, and/or sell
# copies of the Software, and to permit persons to whom the Software is
# furnished to do so, subject to the following conditions:
#
# The above copyright notice and this permission notice shall be included in
# all copies or substantial portions of the Software.
#
# THE SOFTWARE IS PROVIDED "AS IS", WITHOUT WARRANTY OF ANY KIND, EXPRESS OR
# IMPLIED, INCLUDING BUT NOT LIMITED TO THE WARRANTIES OF MERCHANTABILITY,
# FITNESS FOR A PARTICULAR PURPOSE AND NONINFRINGEMENT. IN NO EVENT SHALL THE
# AUTHORS OR COPYRIGHT HOLDERS BE LIABLE FOR ANY CLAIM, DAMAGES OR OTHER
# LIABILITY, WHETHER IN AN ACTION OF CONTRACT, TORT OR OTHERWISE, ARISING FROM,
# OUT OF OR IN CONNECTION WITH THE SOFTWARE OR THE USE OR OTHER DEALINGS IN
# THE SOFTWARE.
#<|MERGE_RESOLUTION|>--- conflicted
+++ resolved
@@ -46,11 +46,7 @@
 
         # STORM2 Initialization.
         cam = uc480Cam.CameraQPD(camera_id = 1,
-<<<<<<< HEAD
                                  x_width = 452,
-=======
-                                 x_width = 552,
->>>>>>> f4f64b8a
                                  y_width = 80,
                                  offset_file = "cam_offsets_storm2_1.txt")
 
