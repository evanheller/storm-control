<<<<<<< HEAD
#!/usr/bin/python
#
## @file
#
# QPD / Objective Z based focus lock 
# control specialized for STORM2.
#
# Hazen 03/12
#

# qpd and stage.
import stagecontrol.storm2StageControl as zstage
import sc_hardware.phreshPhotonics.phreshQPD as phreshQPD

# focus lock control thread.
import focuslock.stageOffsetControl as stageOffsetControl

# ir laser control
import sc_hardware.thorlabs.LDC210 as LDC210

# focus lock dialog.
import focuslock.focusLockZ as focusLockZ

#
# Focus Lock Dialog Box specialized for STORM3
# with Phresh QPD and MCL objective Z positioner.
#
class AFocusLockZ(focusLockZ.FocusLockZQPD):
    def __init__(self, hardware, parameters, parent = None):
        qpd = phreshQPD.PhreshQPDSTORM2()
        stage = zstage.QPriorZ()
#        lock_fn = lambda (x): -1.75 * x
        lock_fn = lambda (x): x
        control_thread = stageOffsetControl.StageQPDThread(qpd,
                                                           stage,
                                                           lock_fn,
                                                           50.0,
                                                           parameters.get("qpd_zcenter"),
                                                           parameters.get("is_locked_buffer_length", 10),
                                                           parameters.get("is_locked_offset_thresh", 0.01),
                                                           slow_stage = True)
        ir_laser = LDC210.LDC210("PCIe-6259", 8)
        focusLockZ.FocusLockZQPD.__init__(self,
                                          parameters,
                                          control_thread,
                                          ir_laser,
                                          parent)

#
# The MIT License
#
# Copyright (c) 2012 Zhuang Lab, Harvard University
#
# Permission is hereby granted, free of charge, to any person obtaining a copy
# of this software and associated documentation files (the "Software"), to deal
# in the Software without restriction, including without limitation the rights
# to use, copy, modify, merge, publish, distribute, sublicense, and/or sell
# copies of the Software, and to permit persons to whom the Software is
# furnished to do so, subject to the following conditions:
#
# The above copyright notice and this permission notice shall be included in
# all copies or substantial portions of the Software.
#
# THE SOFTWARE IS PROVIDED "AS IS", WITHOUT WARRANTY OF ANY KIND, EXPRESS OR
# IMPLIED, INCLUDING BUT NOT LIMITED TO THE WARRANTIES OF MERCHANTABILITY,
# FITNESS FOR A PARTICULAR PURPOSE AND NONINFRINGEMENT. IN NO EVENT SHALL THE
# AUTHORS OR COPYRIGHT HOLDERS BE LIABLE FOR ANY CLAIM, DAMAGES OR OTHER
# LIABILITY, WHETHER IN AN ACTION OF CONTRACT, TORT OR OTHERWISE, ARISING FROM,
# OUT OF OR IN CONNECTION WITH THE SOFTWARE OR THE USE OR OTHER DEALINGS IN
# THE SOFTWARE.
#
=======
#!/usr/bin/python
#
## @file
#
# QPD / Objective Z based focus lock 
# control specialized for STORM2.
#
# Hazen 03/12
#

# qpd and stage.
import sc_hardware.madCityLabs.mclVoltageZController as MCLVZC
import sc_hardware.thorlabs.uc480Camera as uc480Cam

# focus lock control thread.
import focuslock.stageOffsetControl as stageOffsetControl

# ir laser control
import sc_hardware.thorlabs.LDC210 as LDC210

# focus lock dialog.
import focuslock.focusLockZ as focusLockZ

#
# Focus Lock Dialog Box specialized for STORM2
# with UC480 camera and MCL piezo z stage.
#
class AFocusLockZ(focusLockZ.FocusLockZCam):
    def __init__(self, hardware, parameters, parent = None):
        #cam = uc480Cam.CameraQPD500(camera_id = 1)
        cam = uc480Cam.CameraQPD(camera_id = 1, x_width = 300, y_width = 40)
        stage = MCLVZC.MCLVZControl("USB-6002", 0)
        lock_fn = lambda (x): 0.1 * x
        control_thread = stageOffsetControl.StageCamThread(cam,
                                                           stage,
                                                           lock_fn,
                                                           50.0, 
                                                           parameters.get("qpd_zcenter"))
        ir_laser = LDC210.LDC210PWMNI("PCI-6601", 0)
        focusLockZ.FocusLockZCam.__init__(self,
                                          parameters,
                                          control_thread,
                                          ir_laser,
                                          parent)

#
# The MIT License
#
# Copyright (c) 2012 Zhuang Lab, Harvard University
#
# Permission is hereby granted, free of charge, to any person obtaining a copy
# of this software and associated documentation files (the "Software"), to deal
# in the Software without restriction, including without limitation the rights
# to use, copy, modify, merge, publish, distribute, sublicense, and/or sell
# copies of the Software, and to permit persons to whom the Software is
# furnished to do so, subject to the following conditions:
#
# The above copyright notice and this permission notice shall be included in
# all copies or substantial portions of the Software.
#
# THE SOFTWARE IS PROVIDED "AS IS", WITHOUT WARRANTY OF ANY KIND, EXPRESS OR
# IMPLIED, INCLUDING BUT NOT LIMITED TO THE WARRANTIES OF MERCHANTABILITY,
# FITNESS FOR A PARTICULAR PURPOSE AND NONINFRINGEMENT. IN NO EVENT SHALL THE
# AUTHORS OR COPYRIGHT HOLDERS BE LIABLE FOR ANY CLAIM, DAMAGES OR OTHER
# LIABILITY, WHETHER IN AN ACTION OF CONTRACT, TORT OR OTHERWISE, ARISING FROM,
# OUT OF OR IN CONNECTION WITH THE SOFTWARE OR THE USE OR OTHER DEALINGS IN
# THE SOFTWARE.
#
>>>>>>> 407ea2c3
<|MERGE_RESOLUTION|>--- conflicted
+++ resolved
@@ -1,4 +1,3 @@
-<<<<<<< HEAD
 #!/usr/bin/python
 #
 ## @file
@@ -69,74 +68,4 @@
 # LIABILITY, WHETHER IN AN ACTION OF CONTRACT, TORT OR OTHERWISE, ARISING FROM,
 # OUT OF OR IN CONNECTION WITH THE SOFTWARE OR THE USE OR OTHER DEALINGS IN
 # THE SOFTWARE.
-#
-=======
-#!/usr/bin/python
-#
-## @file
-#
-# QPD / Objective Z based focus lock 
-# control specialized for STORM2.
-#
-# Hazen 03/12
-#
-
-# qpd and stage.
-import sc_hardware.madCityLabs.mclVoltageZController as MCLVZC
-import sc_hardware.thorlabs.uc480Camera as uc480Cam
-
-# focus lock control thread.
-import focuslock.stageOffsetControl as stageOffsetControl
-
-# ir laser control
-import sc_hardware.thorlabs.LDC210 as LDC210
-
-# focus lock dialog.
-import focuslock.focusLockZ as focusLockZ
-
-#
-# Focus Lock Dialog Box specialized for STORM2
-# with UC480 camera and MCL piezo z stage.
-#
-class AFocusLockZ(focusLockZ.FocusLockZCam):
-    def __init__(self, hardware, parameters, parent = None):
-        #cam = uc480Cam.CameraQPD500(camera_id = 1)
-        cam = uc480Cam.CameraQPD(camera_id = 1, x_width = 300, y_width = 40)
-        stage = MCLVZC.MCLVZControl("USB-6002", 0)
-        lock_fn = lambda (x): 0.1 * x
-        control_thread = stageOffsetControl.StageCamThread(cam,
-                                                           stage,
-                                                           lock_fn,
-                                                           50.0, 
-                                                           parameters.get("qpd_zcenter"))
-        ir_laser = LDC210.LDC210PWMNI("PCI-6601", 0)
-        focusLockZ.FocusLockZCam.__init__(self,
-                                          parameters,
-                                          control_thread,
-                                          ir_laser,
-                                          parent)
-
-#
-# The MIT License
-#
-# Copyright (c) 2012 Zhuang Lab, Harvard University
-#
-# Permission is hereby granted, free of charge, to any person obtaining a copy
-# of this software and associated documentation files (the "Software"), to deal
-# in the Software without restriction, including without limitation the rights
-# to use, copy, modify, merge, publish, distribute, sublicense, and/or sell
-# copies of the Software, and to permit persons to whom the Software is
-# furnished to do so, subject to the following conditions:
-#
-# The above copyright notice and this permission notice shall be included in
-# all copies or substantial portions of the Software.
-#
-# THE SOFTWARE IS PROVIDED "AS IS", WITHOUT WARRANTY OF ANY KIND, EXPRESS OR
-# IMPLIED, INCLUDING BUT NOT LIMITED TO THE WARRANTIES OF MERCHANTABILITY,
-# FITNESS FOR A PARTICULAR PURPOSE AND NONINFRINGEMENT. IN NO EVENT SHALL THE
-# AUTHORS OR COPYRIGHT HOLDERS BE LIABLE FOR ANY CLAIM, DAMAGES OR OTHER
-# LIABILITY, WHETHER IN AN ACTION OF CONTRACT, TORT OR OTHERWISE, ARISING FROM,
-# OUT OF OR IN CONNECTION WITH THE SOFTWARE OR THE USE OR OTHER DEALINGS IN
-# THE SOFTWARE.
-#
->>>>>>> 407ea2c3
+#