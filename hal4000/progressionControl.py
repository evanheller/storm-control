#!/usr/bin/python
#
## @file
#
# The progression control dialog box.
#
# This dialog allows the user to configure an automatic
# starting power and power increment to use while taking
# STORM movies. This increases productivity & overall
# quality of life as the user can focus on surfing
# the internet while acquiring STORM movies without 
# getting distracted by constantly having to adjust 
# the laser powers.
#
# Hazen 02/14
#

import os
import sys
from PyQt4 import QtCore, QtGui

import halLib.halModule as halModule
import qtWidgets.qtAppIcon as qtAppIcon

# Debugging
import sc_library.hdebug as hdebug

# UIs.
import qtdesigner.progression_ui as progressionUi

## Channels
#
# Channels class which is specialized for various
# types of channel power progressions.
#
class Channels():

    ## __init__
    #
    # Create a generic channel object.
    #
    # @param parent The parent of the channel.
    #
    # FIXME: What is the parent for? We don't seem to use it.
    #
    def __init__(self, parent):
        self.height = 40
        self.powers = []

    ## newFrame
    #
    # Called when we get a new frame from the camera.
    #
    # @param frame_number The frame number of the frame.
    #
    def newFrame(self, frame_number):
        pass

    ## startFilm
    #
    # Called at the start of a film.
    #
    def startFilm(self):
        pass

    ## stopFilm
    #
    # Called when the film is stopped.
    #
    def stopFilm(self):
        pass

## MathChannels
#
# Channels class for mathematical progressions (linear, exponential).
#
class MathChannels(Channels):

    ## __init__
    #
    # Called to layout the GUI for math channels. These channels match
    # the channels of the illumination.
    #
    # @param channels The names of the channels.
    # @param x_positions The x positions at which to draw the GUI elements.
    # @param parameters The initial values for the adjustable GUI elements.
    # @param parent Not used?
    #
    def __init__(self, channels, x_positions, parameters, parent):
        Channels.__init__(self, parent)
        y = 40
        dy = 26
        self.channels = []
        self.which_checked = []
        for channel in channels:
            self.powers.append(0.0)
            self.which_checked.append(False)
            channel_frame = QtGui.QFrame(parent)
            channel_frame.setGeometry(0, y, 340, 24)

            # channel number
            channel_text = QtGui.QLabel(channel_frame)
            channel_text.setGeometry(x_positions[0], 2, 25, 18)
            channel_text.setText(channel)

            # check box
            channel_active_check_box = QtGui.QCheckBox(channel_frame)
            channel_active_check_box.setGeometry(x_positions[1], 2, 18, 18)

            # initial value
            channel_initial_spin_box = QtGui.QDoubleSpinBox(channel_frame)
            channel_initial_spin_box.setGeometry(x_positions[2], 2, 68, 18)
            channel_initial_spin_box.setDecimals(4)
            channel_initial_spin_box.setMaximum(1.0)
            channel_initial_spin_box.setValue(parameters.pstart_value)
            channel_initial_spin_box.setSingleStep(0.0001)

            # increment
            channel_inc_spin_box = QtGui.QDoubleSpinBox(channel_frame)
            channel_inc_spin_box.setGeometry(x_positions[3], 2, 68, 18)
            channel_inc_spin_box.setDecimals(4)
            channel_inc_spin_box.setValue(parameters.pinc_value)
            channel_inc_spin_box.setSingleStep(0.0001)

            # time to increment
            channel_time_spin_box = QtGui.QSpinBox(channel_frame)
            channel_time_spin_box.setGeometry(x_positions[4], 2, 68, 18)
            channel_time_spin_box.setMinimum(100)
            channel_time_spin_box.setMaximum(100000)
            channel_time_spin_box.setValue(parameters.pframe_value)
            channel_time_spin_box.setSingleStep(100)
            
            self.channels.append([channel_active_check_box,
                                  channel_initial_spin_box,
                                  channel_inc_spin_box,
                                  channel_time_spin_box])

            y += dy

        self.height = y

    ## remoteSetChannel
    #
    # This is called by an external program to specify the
    # settings for a particular channel.
    #
    # @param which_channel The channel to set.
    # @param initial The channels initial power value.
    # @param inc The channels increment amount.
    # @param time The number of frames between increments.
    #
    def remoteSetChannel(self, which_channel, initial, inc, time):
        channel = self.channels[which_channel]
        channel[0].setChecked(True)
        channel[1].setValue(initial)
        channel[2].setValue(inc)
        channel[3].setValue(time)

    ## startFilm
    #
    # This is called when the filming starts. It returns the
    # desired initial powers for the various channels.
    #
    # @return Returns an array of arrays containing the active channels and their initial powers.
    #
    def startFilm(self):
        for i, channel in enumerate(self.channels):
            self.which_checked[i] = False
            self.powers[i] = (float(channel[1].value()))
            if channel[0].isChecked():
                self.which_checked[i] = True
        return [self.which_checked, self.powers]

    ## stopFilm
    #
    # This is called when the film stops. It resets the powers
    # to their initial values.
    #
    def stopFilm(self):
        for i, channel in enumerate(self.channels):
            self.powers[i] = (float(channel[1].value()))
        return [self.which_checked, self.powers]

## LinearChannels
#
# Channels class for linear progression.
#
class LinearChannels(MathChannels):

    ## __init__
    #
    # This is basically the same as for MathChannels. It also specifies
    # a maximum value for the increment spin box.
    #
    # @param channels The names of the channels.
    # @param x_positions The x positions at which to draw the GUI elements.
    # @param parameters The initial values for the adjustable GUI elements.
    # @param parent Not used?
    #
    def __init__(self, channels, x_positions, parameters, parent):
        MathChannels.__init__(self, channels, x_positions, parameters, parent)
        for channel in self.channels:
            channel[2].setMaximum(1.0)

    ## newFrame
    #
    # Called when we get a new frame from the camera. Returns the which
    # channels (if any) need to have their power adjusted.
    #
    # @param frame_number The frame number of the current frame.
    #
    # @return Returns an array of arrays containing the active channels and how much to increment their power by.
    #
    def newFrame(self, frame_number):
        active = []
        increment = []
        for i, channel in enumerate(self.channels):
            if self.which_checked[i] and ((frame_number % channel[3].value()) == 0):
                active.append(True)
                increment.append(float(channel[2].value()))
            else:
                active.append(False)
                increment.append(float(channel[2].value()))
        return [active, increment]

## ExponentialChannels
#
# Channels class for exponential progression.
#
class ExponentialChannels(MathChannels):

    ## __init__
    #
    # This is basically the same as for MathChannels. It also specifies
    # the current and maximum value of the increment spin box.
    #
    # @param channels The names of the channels.
    # @param x_positions The x positions at which to draw the GUI elements.
    # @param parameters The initial values for the adjustable GUI elements.
    # @param parent Not used?
    #
    def __init__(self, channels, x_positions, parameters, parent):
        MathChannels.__init__(self, channels, x_positions, parameters, parent)
        for channel in self.channels:
            channel[2].setValue(1.05)
            channel[2].setMaximum(9.9)

    ## newFrame
    #
    # Called when we get a new frame from the camera. Returns the which
    # channels (if any) need to have their power adjusted.
    #
    # @param frame_number The frame number of the current frame.
    #
    # @return Returns an array of arrays containing the active channels and how much to increment their power by.
    #
    def newFrame(self, frame_number):
        active = []
        increment = []
        for i, channel in enumerate(self.channels):
            if self.which_checked[i] and ((frame_number % channel[3].value()) == 0):
                active.append(True)
                new_power = float(channel[2].value()) * self.powers[i]
                inc = new_power - self.powers[i]
                increment.append(inc)
                self.powers[i] = new_power
            else:
                active.append(False)
                increment.append(float(channel[2].value()))
        return [active, increment]

## FileChannels
#
# Channels class for power file bases progression. This lets you
# replay the power settings that you used in previous films.
#
class FileChannels(Channels):

    ## __init__
    #
    # Initialize some file channel related variables.
    #
    def __init__(self, parent):
        Channels.__init__(self, parent)
        self.active = []
        self.start_powers = []
        self.file_ptr = False

    ## getNextPowers
    #
    # Read and parse the next line of the powers file, or False 
    # if we have reached the end of the file.
    #
    # @return Return an array containing the powers, or False.
    #
    def getNextPowers(self):
        line = self.file_ptr.readline()
        powers = False
        if line:
            powers = []
            powers_text = line.split(" ")[1:]
            for i in range(len(powers_text)):
                powers.append(float(powers_text[i]))
        return powers

    ## newFile
    #
    # Open a powers file & read the first line to get the initial
    # power values.
    #
    def newFile(self, filename):
        if os.path.exists(filename):
            self.file_ptr = open(filename, "r")
            self.file_ptr.readline()
            self.active = []
            self.start_powers = []
            powers = self.getNextPowers()
            if powers:
                for power in powers:
                    self.active.append(True)
                    self.powers.append(power)
                    self.start_powers.append(power)
        else:
            self.file_ptr = False

    ## newFrame
    #
    # Called when we get a new frame from the camera. Returns the which
    # channels (if any) need to have their power adjusted.
    #
    # @param frame_number The frame number of the current frame.
    #
    # @return Returns an array of arrays containing the active channels and how much to increment their power by.
    #
    def newFrame(self, frame_number):
        if self.file_ptr:
            powers = self.getNextPowers()
            active = []
            increment = []
            if powers:
                for i in range(len(powers)):
                    if powers[i] != self.powers[i]:
                        active.append(True)
                        increment.append(powers[i] - self.powers[i])
                        self.powers[i] = powers[i]
                    else:
                        active.append(False)
                        increment.append(False)
            return [active, increment]
        else:
            return [[], []]

    ## startFilm
    #
    # This is called when the filming starts. It returns the
    # desired initial powers for the various channels. It also
    # rewinds the file pointer to beginning of the powers file.
    #
    # @return Returns an array of arrays containing the active channels and their initial powers.
    #
    def startFilm(self):
        if self.file_ptr:
            # reset file ptr
            self.file_ptr.seek(0)
            self.file_ptr.readline()
            # reset internal power record
            for i in range(len(self.start_powers)):
                self.powers[i] = self.start_powers[i]
            return [self.active, self.start_powers]
        else:
            return [[], []]

    ## stopFilm
    #
    # This is called when the film stops. It resets the powers
    # to their initial values.
    #
    def stopFilm(self):
        if self.file_ptr:
            return [self.active, self.start_powers]
        else:
            return [[], []]


## ProgressionControl
#
# Progression control dialog box
#
class ProgressionControl(QtGui.QDialog, halModule.HalModule):
    incPower = QtCore.pyqtSignal(int, float)
    setPower = QtCore.pyqtSignal(int, float)
    tcpComplete = QtCore.pyqtSignal(object)
    
    ## __init__
    #
    # This initializes things and sets up the UI of the power control
    # dialog box.
    #
    # @param hardware A hardware object.
    # @param parameters A parameters object.
    # @param parent The (PyQt) parent of the dialog.
    #
    @hdebug.debug
    def __init__(self, hardware, parameters, parent):
        QtGui.QDialog.__init__(self, parent)
        halModule.HalModule.__init__(self)
        self.channels = False
        self.exp_channels = False
        self.linear_channels = False
        self.file_channels = False
        self.parameters = parameters
        self.use_was_checked = False
        self.which_checked = []

        if parent:
            self.have_parent = 1
        else:
            self.have_parent = 0

        # UI setup
        self.ui = progressionUi.Ui_Dialog()
        self.ui.setupUi(self)
        self.setWindowTitle(parameters.setup_name + " Progression Control")
        self.setWindowIcon(qtAppIcon.QAppIcon())

        # connect signals
        if self.have_parent:
            self.ui.okButton.setText("Close")
            self.ui.okButton.clicked.connect(self.handleOk)
        else:
            self.ui.okButton.setText("Quit")
            self.ui.okButton.clicked.connect(self.handleQuit)
        self.ui.progressionsCheckBox.stateChanged.connect(self.handleProgCheck)
        self.ui.loadFileButton.clicked.connect(self.newPowerFile)

        # set modeless
        self.setModal(False)

    ## addChannels
    #
    # Called to add the controls for the channels. The channel
    # information comes from the illuminationControl module.
    # This is called once after initialization and before the
    # dialog is displayed.
    #
    # @param channels A list containing the names of the channels.
    #
    def addChannels(self, channels):

        self.which_checked = []
        for i in range(len(channels)):
            self.which_checked.append(False)

        # linear increasing power tab setup
        self.linear_channels = LinearChannels(channels,
                                              [self.ui.channelLabel.pos().x(),
                                               self.ui.activeLabel.pos().x(),
                                               self.ui.startLabel.pos().x(),
                                               self.ui.incrementLabel.pos().x(),
                                               self.ui.framesLabel.pos().x()],
                                              self.parameters,
                                              self.ui.linearTab)

        # exponential increasing power tab setup
        self.exp_channels = ExponentialChannels(channels,
                                                [self.ui.channelLabel_2.pos().x(),
                                                 self.ui.activeLabel_2.pos().x(),
                                                 self.ui.startLabel_2.pos().x(),
                                                 self.ui.incrementLabel_2.pos().x(),
                                                 self.ui.framesLabel_2.pos().x()],
                                                self.parameters,
                                                self.ui.expTab)

        # increment power as specified in a file
        self.file_channels = FileChannels(self.ui.fileTab)

        # adjust overall size to match number of channels
        y = self.linear_channels.height + 65
        old_width = self.ui.progressionsBox.width()
        self.ui.progressionsBox.setGeometry(10, 0, old_width, y + 2)

        self.ui.okButton.setGeometry(old_width - 65, y + 5, 75, 24)
        self.ui.progressionsCheckBox.setGeometry(2, y + 7, 151, 18)

        self.setFixedSize(self.width(), y + 36)

    ## closeEvent
    #
    # This is called when the dialog is closed. If the dialog
    # has a parent then it ignores these events and hides itself instead.
    #
    # @param event A QEvent.
    #
    @hdebug.debug
    def closeEvent(self, event):
        if self.have_parent:
            event.ignore()
            self.hide()

    ## connectSignals
    #
    # @param signals An array of signals that we might be interested in connecting to.
    #
    @hdebug.debug
    def connectSignals(self, signals):
        for signal in signals:
            if (signal[1] == "commMessage"):
                signal[2].connect(self.handleCommMessage)
            elif (signal[1] == "channelNames"):
                signal[2].connect(self.addChannels)

    ## getSignals
    #
    # @return The signals this module provides.
    #
    @hdebug.debug
    def getSignals(self):
        return [[self.hal_type, "incPower", self.incPower],
                [self.hal_type, "setPower", self.setPower],
                [self.hal_type, "tcpComplete", self.tcpComplete]]

    ## handleCommMessage
    #
    # Handles all the message from tcpControl.
    #
    # @param message A tcpControl.TCPMessage object.
    #
    @hdebug.debug
    def handleCommMessage(self, message):
<<<<<<< HEAD
        if message.getType() == "Set Progression":
            if message.isTest():
                pass
            else:
                if message.getData("type") == "lockedout":
                    self.tcpHandleProgressionLockout()
                elif message.getData("type") == "file":
=======
        if (message.getType() == "Set Progression"):
            if not message.isTest():
                if (message.getData("type") == "lockedout"):
                    self.tcpHandleProgressionLockout()
                elif (message.getData("type") == "file"):
>>>>>>> 2ccd1869
                    self.tcpHandleProgressionType(message.getData("type"))
                    self.tcpHandleProgressionFile(message.getData("filename"))
                else:
                    self.tcpHandleProgressionType(message.getData("type"))
                    for channel in message.getData("channels"):
                        self.tcpHandleProgressionSet(channel[0],
                                                     channel[1],
                                                     channel[2],
                                                     channel[3])
            message.markAsComplete()
            self.tcpComplete.emit(message)
        
    ## handleOk
    #
    # This is called when the user presses the close button. It hides
    # the dialog.
    #
    # @param bool Dummy parameter.
    #
    @hdebug.debug
    def handleOk(self, bool):
        self.hide()

    ## handleProgCheck
    #
    # This is called when the user clicks the progression check box.
    #
    # @param state The state of the progession check box.
    #
    @hdebug.debug
    def handleProgCheck(self, state):
        if state:
            self.parameters.use_progressions = True
        else:
            self.parameters.use_progressions = False

    ## handleQuit
    #
    # This is called when the user clicks the quit button.
    #
    # @param bool Dummy parameter.
    #
    @hdebug.debug
    def handleQuit(self, bool):
        self.close()

    ## newFrame
    #
    # This is called when we get new frames from the camera. It
    # calls the newFrame method of the active channels object.
    # If this returns that power updates are necessary then it
    # emits the appropriate progIncPower signals.
    #
    # @param frame The current frame object.
    # @param filming True/False if we are currently filming.
    #
    def newFrame(self, frame, filming):
        if filming and self.channels and frame.master:
            [active, increment] = self.channels.newFrame(frame.number)
            for i in range(len(active)):
                if active[i]:
                    self.incPower.emit(int(i), increment[i])

    ## newParameters
    #
    # This is called when there are new parameters. Note that there are
    # no parameter specific settings for all the GUI elements. This
    # just checks / unchecks the use progressions check box.
    #
    # @param parameters The new parameters.
    #
    @hdebug.debug
    def newParameters(self, parameters):
        self.parameters = parameters
        if parameters.use_progressions:
            self.ui.progressionsCheckBox.setChecked(True)
        else:
            self.ui.progressionsCheckBox.setChecked(False)

    ## newPowerFile
    #
    # Opens a file dialog where the user can specify a new power file.
    #
    # @param bool Dummy parameter.
    #
    @hdebug.debug
    def newPowerFile(self, bool):
        power_filename = QtGui.QFileDialog.getOpenFileName(self,
                                                           "New Power File",
                                                           str(self.parameters.directory),
                                                           "*.power")
        if power_filename:
            self.ui.filenameLabel.setText(power_filename[-40:])
            self.file_channels.newFile(power_filename)

    ## setInitialPower
    #
    # This emits progSetPower signals to set the power. This is called
    # at the start & end of filming.
    #
    # @param active Boolean array specifying whether or not a channel is active.
    # @param power The power to set the channel too.
    #
    def setInitialPower(self, active, power):
        for i in range(len(active)):
            if active[i]:
                self.setPower.emit(int(i), power[i])

    ## startFilm
    #
    # Called at the start of filming. If the progression dialog is
    # open and the use progressions check box is checked it figures 
    # out which tab is visible to determine which is the active channel
    # object. Then it sets the intial powers as specified by the
    # active channel.
    #
    # @param film_name The name of the film without any extensions, or False if the film is not being saved.
    # @param run_shutters True/False the shutters should be run or not.
    #
    def startFilm(self, film_name, run_shutters):
        self.channels = False
        if (self.isVisible() and self.parameters.use_progressions):
            # determine which tab is active.
            if self.ui.linearTab.isVisible():
                self.channels = self.linear_channels
            elif self.ui.expTab.isVisible():
                self.channels = self.exp_channels
            elif self.ui.fileTab.isVisible():
                self.channels = self.file_channels
            [active, power] = self.channels.startFilm()
            self.setInitialPower(active, power)

    ## stopFilm
    #
    # Called when the film stops. This resets the powers to their
    # initial values.
    #
    # @param film_writer The film writer object.
    #
    def stopFilm(self, film_writer):
        if self.channels:
            [active, power] = self.channels.stopFilm()
            self.setInitialPower(active, power)
        if self.use_was_checked:
            self.use_was_checked = False
            self.ui.progressionsCheckBox.setChecked(True)

    ## tcpHandleProgressionFile
    #
    # Handles TCP/IP signal to set the power
    # file for file based power progressions.
    #
    # @param filename The filename of the power file.
    #
    @hdebug.debug
    def tcpHandleProgressionFile(self, filename):
        if os.path.exists(filename):
            self.ui.filenameLabel.setText(filename[-40:])
            self.file_channels.newFile(filename)

    ## tcpHandleProgressionSet
    #
    # Handles TCP/IP signal to set the values of a math channel.
    #
    # @param channel The channel number.
    # @param start_power The starting power.
    # @param frames The number of frames between increments.
    # @param increment The amount to increments.
    #
    @hdebug.debug
    def tcpHandleProgressionSet(self, channel, start_power, frames, increment):
        if self.ui.linearTab.isVisible():
            self.linear_channels.remoteSetChannel(channel, start_power, increment, frames)
        elif self.ui.expTab.isVisible():
            self.exp_channels.remoteSetChannel(channel, start_power, increment, frames)

    ## tcpHandleProgressionLockout
    #
    # Handles TCP/IP signal to lockout progressions.
    #
    def tcpHandleProgressionLockout(self):
        self.use_was_checked = self.ui.progressionsCheckBox.isChecked()
        self.ui.progressionsCheckBox.setChecked(False)

    ## tcpHandleProgressionType
    #
    # Handles TCP/IP signal to set the progression type.
    #
    # @param type This is one of "linear", "exponential" or "file"
    #
    @hdebug.debug
    def tcpHandleProgressionType(self, type):
        self.show()
        self.ui.progressionsCheckBox.setChecked(True)
        if (type == "linear"):
            self.ui.tabWidget.setCurrentWidget(self.ui.linearTab)
        elif (type == "exponential"):
            self.ui.tabWidget.setCurrentWidget(self.ui.expTab)
        elif (type == "file"):
            self.ui.tabWidget.setCurrentWidget(self.ui.fileTab)


#
# The MIT License
#
# Copyright (c) 2014 Zhuang Lab, Harvard University
#
# Permission is hereby granted, free of charge, to any person obtaining a copy
# of this software and associated documentation files (the "Software"), to deal
# in the Software without restriction, including without limitation the rights
# to use, copy, modify, merge, publish, distribute, sublicense, and/or sell
# copies of the Software, and to permit persons to whom the Software is
# furnished to do so, subject to the following conditions:
#
# The above copyright notice and this permission notice shall be included in
# all copies or substantial portions of the Software.
#
# THE SOFTWARE IS PROVIDED "AS IS", WITHOUT WARRANTY OF ANY KIND, EXPRESS OR
# IMPLIED, INCLUDING BUT NOT LIMITED TO THE WARRANTIES OF MERCHANTABILITY,
# FITNESS FOR A PARTICULAR PURPOSE AND NONINFRINGEMENT. IN NO EVENT SHALL THE
# AUTHORS OR COPYRIGHT HOLDERS BE LIABLE FOR ANY CLAIM, DAMAGES OR OTHER
# LIABILITY, WHETHER IN AN ACTION OF CONTRACT, TORT OR OTHERWISE, ARISING FROM,
# OUT OF OR IN CONNECTION WITH THE SOFTWARE OR THE USE OR OTHER DEALINGS IN
# THE SOFTWARE.
#
<|MERGE_RESOLUTION|>--- conflicted
+++ resolved
@@ -1,769 +1,759 @@
-#!/usr/bin/python
-#
-## @file
-#
-# The progression control dialog box.
-#
-# This dialog allows the user to configure an automatic
-# starting power and power increment to use while taking
-# STORM movies. This increases productivity & overall
-# quality of life as the user can focus on surfing
-# the internet while acquiring STORM movies without 
-# getting distracted by constantly having to adjust 
-# the laser powers.
-#
-# Hazen 02/14
-#
-
-import os
-import sys
-from PyQt4 import QtCore, QtGui
-
-import halLib.halModule as halModule
-import qtWidgets.qtAppIcon as qtAppIcon
-
-# Debugging
-import sc_library.hdebug as hdebug
-
-# UIs.
-import qtdesigner.progression_ui as progressionUi
-
-## Channels
-#
-# Channels class which is specialized for various
-# types of channel power progressions.
-#
-class Channels():
-
-    ## __init__
-    #
-    # Create a generic channel object.
-    #
-    # @param parent The parent of the channel.
-    #
-    # FIXME: What is the parent for? We don't seem to use it.
-    #
-    def __init__(self, parent):
-        self.height = 40
-        self.powers = []
-
-    ## newFrame
-    #
-    # Called when we get a new frame from the camera.
-    #
-    # @param frame_number The frame number of the frame.
-    #
-    def newFrame(self, frame_number):
-        pass
-
-    ## startFilm
-    #
-    # Called at the start of a film.
-    #
-    def startFilm(self):
-        pass
-
-    ## stopFilm
-    #
-    # Called when the film is stopped.
-    #
-    def stopFilm(self):
-        pass
-
-## MathChannels
-#
-# Channels class for mathematical progressions (linear, exponential).
-#
-class MathChannels(Channels):
-
-    ## __init__
-    #
-    # Called to layout the GUI for math channels. These channels match
-    # the channels of the illumination.
-    #
-    # @param channels The names of the channels.
-    # @param x_positions The x positions at which to draw the GUI elements.
-    # @param parameters The initial values for the adjustable GUI elements.
-    # @param parent Not used?
-    #
-    def __init__(self, channels, x_positions, parameters, parent):
-        Channels.__init__(self, parent)
-        y = 40
-        dy = 26
-        self.channels = []
-        self.which_checked = []
-        for channel in channels:
-            self.powers.append(0.0)
-            self.which_checked.append(False)
-            channel_frame = QtGui.QFrame(parent)
-            channel_frame.setGeometry(0, y, 340, 24)
-
-            # channel number
-            channel_text = QtGui.QLabel(channel_frame)
-            channel_text.setGeometry(x_positions[0], 2, 25, 18)
-            channel_text.setText(channel)
-
-            # check box
-            channel_active_check_box = QtGui.QCheckBox(channel_frame)
-            channel_active_check_box.setGeometry(x_positions[1], 2, 18, 18)
-
-            # initial value
-            channel_initial_spin_box = QtGui.QDoubleSpinBox(channel_frame)
-            channel_initial_spin_box.setGeometry(x_positions[2], 2, 68, 18)
-            channel_initial_spin_box.setDecimals(4)
-            channel_initial_spin_box.setMaximum(1.0)
-            channel_initial_spin_box.setValue(parameters.pstart_value)
-            channel_initial_spin_box.setSingleStep(0.0001)
-
-            # increment
-            channel_inc_spin_box = QtGui.QDoubleSpinBox(channel_frame)
-            channel_inc_spin_box.setGeometry(x_positions[3], 2, 68, 18)
-            channel_inc_spin_box.setDecimals(4)
-            channel_inc_spin_box.setValue(parameters.pinc_value)
-            channel_inc_spin_box.setSingleStep(0.0001)
-
-            # time to increment
-            channel_time_spin_box = QtGui.QSpinBox(channel_frame)
-            channel_time_spin_box.setGeometry(x_positions[4], 2, 68, 18)
-            channel_time_spin_box.setMinimum(100)
-            channel_time_spin_box.setMaximum(100000)
-            channel_time_spin_box.setValue(parameters.pframe_value)
-            channel_time_spin_box.setSingleStep(100)
-            
-            self.channels.append([channel_active_check_box,
-                                  channel_initial_spin_box,
-                                  channel_inc_spin_box,
-                                  channel_time_spin_box])
-
-            y += dy
-
-        self.height = y
-
-    ## remoteSetChannel
-    #
-    # This is called by an external program to specify the
-    # settings for a particular channel.
-    #
-    # @param which_channel The channel to set.
-    # @param initial The channels initial power value.
-    # @param inc The channels increment amount.
-    # @param time The number of frames between increments.
-    #
-    def remoteSetChannel(self, which_channel, initial, inc, time):
-        channel = self.channels[which_channel]
-        channel[0].setChecked(True)
-        channel[1].setValue(initial)
-        channel[2].setValue(inc)
-        channel[3].setValue(time)
-
-    ## startFilm
-    #
-    # This is called when the filming starts. It returns the
-    # desired initial powers for the various channels.
-    #
-    # @return Returns an array of arrays containing the active channels and their initial powers.
-    #
-    def startFilm(self):
-        for i, channel in enumerate(self.channels):
-            self.which_checked[i] = False
-            self.powers[i] = (float(channel[1].value()))
-            if channel[0].isChecked():
-                self.which_checked[i] = True
-        return [self.which_checked, self.powers]
-
-    ## stopFilm
-    #
-    # This is called when the film stops. It resets the powers
-    # to their initial values.
-    #
-    def stopFilm(self):
-        for i, channel in enumerate(self.channels):
-            self.powers[i] = (float(channel[1].value()))
-        return [self.which_checked, self.powers]
-
-## LinearChannels
-#
-# Channels class for linear progression.
-#
-class LinearChannels(MathChannels):
-
-    ## __init__
-    #
-    # This is basically the same as for MathChannels. It also specifies
-    # a maximum value for the increment spin box.
-    #
-    # @param channels The names of the channels.
-    # @param x_positions The x positions at which to draw the GUI elements.
-    # @param parameters The initial values for the adjustable GUI elements.
-    # @param parent Not used?
-    #
-    def __init__(self, channels, x_positions, parameters, parent):
-        MathChannels.__init__(self, channels, x_positions, parameters, parent)
-        for channel in self.channels:
-            channel[2].setMaximum(1.0)
-
-    ## newFrame
-    #
-    # Called when we get a new frame from the camera. Returns the which
-    # channels (if any) need to have their power adjusted.
-    #
-    # @param frame_number The frame number of the current frame.
-    #
-    # @return Returns an array of arrays containing the active channels and how much to increment their power by.
-    #
-    def newFrame(self, frame_number):
-        active = []
-        increment = []
-        for i, channel in enumerate(self.channels):
-            if self.which_checked[i] and ((frame_number % channel[3].value()) == 0):
-                active.append(True)
-                increment.append(float(channel[2].value()))
-            else:
-                active.append(False)
-                increment.append(float(channel[2].value()))
-        return [active, increment]
-
-## ExponentialChannels
-#
-# Channels class for exponential progression.
-#
-class ExponentialChannels(MathChannels):
-
-    ## __init__
-    #
-    # This is basically the same as for MathChannels. It also specifies
-    # the current and maximum value of the increment spin box.
-    #
-    # @param channels The names of the channels.
-    # @param x_positions The x positions at which to draw the GUI elements.
-    # @param parameters The initial values for the adjustable GUI elements.
-    # @param parent Not used?
-    #
-    def __init__(self, channels, x_positions, parameters, parent):
-        MathChannels.__init__(self, channels, x_positions, parameters, parent)
-        for channel in self.channels:
-            channel[2].setValue(1.05)
-            channel[2].setMaximum(9.9)
-
-    ## newFrame
-    #
-    # Called when we get a new frame from the camera. Returns the which
-    # channels (if any) need to have their power adjusted.
-    #
-    # @param frame_number The frame number of the current frame.
-    #
-    # @return Returns an array of arrays containing the active channels and how much to increment their power by.
-    #
-    def newFrame(self, frame_number):
-        active = []
-        increment = []
-        for i, channel in enumerate(self.channels):
-            if self.which_checked[i] and ((frame_number % channel[3].value()) == 0):
-                active.append(True)
-                new_power = float(channel[2].value()) * self.powers[i]
-                inc = new_power - self.powers[i]
-                increment.append(inc)
-                self.powers[i] = new_power
-            else:
-                active.append(False)
-                increment.append(float(channel[2].value()))
-        return [active, increment]
-
-## FileChannels
-#
-# Channels class for power file bases progression. This lets you
-# replay the power settings that you used in previous films.
-#
-class FileChannels(Channels):
-
-    ## __init__
-    #
-    # Initialize some file channel related variables.
-    #
-    def __init__(self, parent):
-        Channels.__init__(self, parent)
-        self.active = []
-        self.start_powers = []
-        self.file_ptr = False
-
-    ## getNextPowers
-    #
-    # Read and parse the next line of the powers file, or False 
-    # if we have reached the end of the file.
-    #
-    # @return Return an array containing the powers, or False.
-    #
-    def getNextPowers(self):
-        line = self.file_ptr.readline()
-        powers = False
-        if line:
-            powers = []
-            powers_text = line.split(" ")[1:]
-            for i in range(len(powers_text)):
-                powers.append(float(powers_text[i]))
-        return powers
-
-    ## newFile
-    #
-    # Open a powers file & read the first line to get the initial
-    # power values.
-    #
-    def newFile(self, filename):
-        if os.path.exists(filename):
-            self.file_ptr = open(filename, "r")
-            self.file_ptr.readline()
-            self.active = []
-            self.start_powers = []
-            powers = self.getNextPowers()
-            if powers:
-                for power in powers:
-                    self.active.append(True)
-                    self.powers.append(power)
-                    self.start_powers.append(power)
-        else:
-            self.file_ptr = False
-
-    ## newFrame
-    #
-    # Called when we get a new frame from the camera. Returns the which
-    # channels (if any) need to have their power adjusted.
-    #
-    # @param frame_number The frame number of the current frame.
-    #
-    # @return Returns an array of arrays containing the active channels and how much to increment their power by.
-    #
-    def newFrame(self, frame_number):
-        if self.file_ptr:
-            powers = self.getNextPowers()
-            active = []
-            increment = []
-            if powers:
-                for i in range(len(powers)):
-                    if powers[i] != self.powers[i]:
-                        active.append(True)
-                        increment.append(powers[i] - self.powers[i])
-                        self.powers[i] = powers[i]
-                    else:
-                        active.append(False)
-                        increment.append(False)
-            return [active, increment]
-        else:
-            return [[], []]
-
-    ## startFilm
-    #
-    # This is called when the filming starts. It returns the
-    # desired initial powers for the various channels. It also
-    # rewinds the file pointer to beginning of the powers file.
-    #
-    # @return Returns an array of arrays containing the active channels and their initial powers.
-    #
-    def startFilm(self):
-        if self.file_ptr:
-            # reset file ptr
-            self.file_ptr.seek(0)
-            self.file_ptr.readline()
-            # reset internal power record
-            for i in range(len(self.start_powers)):
-                self.powers[i] = self.start_powers[i]
-            return [self.active, self.start_powers]
-        else:
-            return [[], []]
-
-    ## stopFilm
-    #
-    # This is called when the film stops. It resets the powers
-    # to their initial values.
-    #
-    def stopFilm(self):
-        if self.file_ptr:
-            return [self.active, self.start_powers]
-        else:
-            return [[], []]
-
-
-## ProgressionControl
-#
-# Progression control dialog box
-#
-class ProgressionControl(QtGui.QDialog, halModule.HalModule):
-    incPower = QtCore.pyqtSignal(int, float)
-    setPower = QtCore.pyqtSignal(int, float)
-    tcpComplete = QtCore.pyqtSignal(object)
-    
-    ## __init__
-    #
-    # This initializes things and sets up the UI of the power control
-    # dialog box.
-    #
-    # @param hardware A hardware object.
-    # @param parameters A parameters object.
-    # @param parent The (PyQt) parent of the dialog.
-    #
-    @hdebug.debug
-    def __init__(self, hardware, parameters, parent):
-        QtGui.QDialog.__init__(self, parent)
-        halModule.HalModule.__init__(self)
-        self.channels = False
-        self.exp_channels = False
-        self.linear_channels = False
-        self.file_channels = False
-        self.parameters = parameters
-        self.use_was_checked = False
-        self.which_checked = []
-
-        if parent:
-            self.have_parent = 1
-        else:
-            self.have_parent = 0
-
-        # UI setup
-        self.ui = progressionUi.Ui_Dialog()
-        self.ui.setupUi(self)
-        self.setWindowTitle(parameters.setup_name + " Progression Control")
-        self.setWindowIcon(qtAppIcon.QAppIcon())
-
-        # connect signals
-        if self.have_parent:
-            self.ui.okButton.setText("Close")
-            self.ui.okButton.clicked.connect(self.handleOk)
-        else:
-            self.ui.okButton.setText("Quit")
-            self.ui.okButton.clicked.connect(self.handleQuit)
-        self.ui.progressionsCheckBox.stateChanged.connect(self.handleProgCheck)
-        self.ui.loadFileButton.clicked.connect(self.newPowerFile)
-
-        # set modeless
-        self.setModal(False)
-
-    ## addChannels
-    #
-    # Called to add the controls for the channels. The channel
-    # information comes from the illuminationControl module.
-    # This is called once after initialization and before the
-    # dialog is displayed.
-    #
-    # @param channels A list containing the names of the channels.
-    #
-    def addChannels(self, channels):
-
-        self.which_checked = []
-        for i in range(len(channels)):
-            self.which_checked.append(False)
-
-        # linear increasing power tab setup
-        self.linear_channels = LinearChannels(channels,
-                                              [self.ui.channelLabel.pos().x(),
-                                               self.ui.activeLabel.pos().x(),
-                                               self.ui.startLabel.pos().x(),
-                                               self.ui.incrementLabel.pos().x(),
-                                               self.ui.framesLabel.pos().x()],
-                                              self.parameters,
-                                              self.ui.linearTab)
-
-        # exponential increasing power tab setup
-        self.exp_channels = ExponentialChannels(channels,
-                                                [self.ui.channelLabel_2.pos().x(),
-                                                 self.ui.activeLabel_2.pos().x(),
-                                                 self.ui.startLabel_2.pos().x(),
-                                                 self.ui.incrementLabel_2.pos().x(),
-                                                 self.ui.framesLabel_2.pos().x()],
-                                                self.parameters,
-                                                self.ui.expTab)
-
-        # increment power as specified in a file
-        self.file_channels = FileChannels(self.ui.fileTab)
-
-        # adjust overall size to match number of channels
-        y = self.linear_channels.height + 65
-        old_width = self.ui.progressionsBox.width()
-        self.ui.progressionsBox.setGeometry(10, 0, old_width, y + 2)
-
-        self.ui.okButton.setGeometry(old_width - 65, y + 5, 75, 24)
-        self.ui.progressionsCheckBox.setGeometry(2, y + 7, 151, 18)
-
-        self.setFixedSize(self.width(), y + 36)
-
-    ## closeEvent
-    #
-    # This is called when the dialog is closed. If the dialog
-    # has a parent then it ignores these events and hides itself instead.
-    #
-    # @param event A QEvent.
-    #
-    @hdebug.debug
-    def closeEvent(self, event):
-        if self.have_parent:
-            event.ignore()
-            self.hide()
-
-    ## connectSignals
-    #
-    # @param signals An array of signals that we might be interested in connecting to.
-    #
-    @hdebug.debug
-    def connectSignals(self, signals):
-        for signal in signals:
-            if (signal[1] == "commMessage"):
-                signal[2].connect(self.handleCommMessage)
-            elif (signal[1] == "channelNames"):
-                signal[2].connect(self.addChannels)
-
-    ## getSignals
-    #
-    # @return The signals this module provides.
-    #
-    @hdebug.debug
-    def getSignals(self):
-        return [[self.hal_type, "incPower", self.incPower],
-                [self.hal_type, "setPower", self.setPower],
-                [self.hal_type, "tcpComplete", self.tcpComplete]]
-
-    ## handleCommMessage
-    #
-    # Handles all the message from tcpControl.
-    #
-    # @param message A tcpControl.TCPMessage object.
-    #
-    @hdebug.debug
-    def handleCommMessage(self, message):
-<<<<<<< HEAD
-        if message.getType() == "Set Progression":
-            if message.isTest():
-                pass
-            else:
-                if message.getData("type") == "lockedout":
-                    self.tcpHandleProgressionLockout()
-                elif message.getData("type") == "file":
-=======
-        if (message.getType() == "Set Progression"):
-            if not message.isTest():
-                if (message.getData("type") == "lockedout"):
-                    self.tcpHandleProgressionLockout()
-                elif (message.getData("type") == "file"):
->>>>>>> 2ccd1869
-                    self.tcpHandleProgressionType(message.getData("type"))
-                    self.tcpHandleProgressionFile(message.getData("filename"))
-                else:
-                    self.tcpHandleProgressionType(message.getData("type"))
-                    for channel in message.getData("channels"):
-                        self.tcpHandleProgressionSet(channel[0],
-                                                     channel[1],
-                                                     channel[2],
-                                                     channel[3])
-            message.markAsComplete()
-            self.tcpComplete.emit(message)
-        
-    ## handleOk
-    #
-    # This is called when the user presses the close button. It hides
-    # the dialog.
-    #
-    # @param bool Dummy parameter.
-    #
-    @hdebug.debug
-    def handleOk(self, bool):
-        self.hide()
-
-    ## handleProgCheck
-    #
-    # This is called when the user clicks the progression check box.
-    #
-    # @param state The state of the progession check box.
-    #
-    @hdebug.debug
-    def handleProgCheck(self, state):
-        if state:
-            self.parameters.use_progressions = True
-        else:
-            self.parameters.use_progressions = False
-
-    ## handleQuit
-    #
-    # This is called when the user clicks the quit button.
-    #
-    # @param bool Dummy parameter.
-    #
-    @hdebug.debug
-    def handleQuit(self, bool):
-        self.close()
-
-    ## newFrame
-    #
-    # This is called when we get new frames from the camera. It
-    # calls the newFrame method of the active channels object.
-    # If this returns that power updates are necessary then it
-    # emits the appropriate progIncPower signals.
-    #
-    # @param frame The current frame object.
-    # @param filming True/False if we are currently filming.
-    #
-    def newFrame(self, frame, filming):
-        if filming and self.channels and frame.master:
-            [active, increment] = self.channels.newFrame(frame.number)
-            for i in range(len(active)):
-                if active[i]:
-                    self.incPower.emit(int(i), increment[i])
-
-    ## newParameters
-    #
-    # This is called when there are new parameters. Note that there are
-    # no parameter specific settings for all the GUI elements. This
-    # just checks / unchecks the use progressions check box.
-    #
-    # @param parameters The new parameters.
-    #
-    @hdebug.debug
-    def newParameters(self, parameters):
-        self.parameters = parameters
-        if parameters.use_progressions:
-            self.ui.progressionsCheckBox.setChecked(True)
-        else:
-            self.ui.progressionsCheckBox.setChecked(False)
-
-    ## newPowerFile
-    #
-    # Opens a file dialog where the user can specify a new power file.
-    #
-    # @param bool Dummy parameter.
-    #
-    @hdebug.debug
-    def newPowerFile(self, bool):
-        power_filename = QtGui.QFileDialog.getOpenFileName(self,
-                                                           "New Power File",
-                                                           str(self.parameters.directory),
-                                                           "*.power")
-        if power_filename:
-            self.ui.filenameLabel.setText(power_filename[-40:])
-            self.file_channels.newFile(power_filename)
-
-    ## setInitialPower
-    #
-    # This emits progSetPower signals to set the power. This is called
-    # at the start & end of filming.
-    #
-    # @param active Boolean array specifying whether or not a channel is active.
-    # @param power The power to set the channel too.
-    #
-    def setInitialPower(self, active, power):
-        for i in range(len(active)):
-            if active[i]:
-                self.setPower.emit(int(i), power[i])
-
-    ## startFilm
-    #
-    # Called at the start of filming. If the progression dialog is
-    # open and the use progressions check box is checked it figures 
-    # out which tab is visible to determine which is the active channel
-    # object. Then it sets the intial powers as specified by the
-    # active channel.
-    #
-    # @param film_name The name of the film without any extensions, or False if the film is not being saved.
-    # @param run_shutters True/False the shutters should be run or not.
-    #
-    def startFilm(self, film_name, run_shutters):
-        self.channels = False
-        if (self.isVisible() and self.parameters.use_progressions):
-            # determine which tab is active.
-            if self.ui.linearTab.isVisible():
-                self.channels = self.linear_channels
-            elif self.ui.expTab.isVisible():
-                self.channels = self.exp_channels
-            elif self.ui.fileTab.isVisible():
-                self.channels = self.file_channels
-            [active, power] = self.channels.startFilm()
-            self.setInitialPower(active, power)
-
-    ## stopFilm
-    #
-    # Called when the film stops. This resets the powers to their
-    # initial values.
-    #
-    # @param film_writer The film writer object.
-    #
-    def stopFilm(self, film_writer):
-        if self.channels:
-            [active, power] = self.channels.stopFilm()
-            self.setInitialPower(active, power)
-        if self.use_was_checked:
-            self.use_was_checked = False
-            self.ui.progressionsCheckBox.setChecked(True)
-
-    ## tcpHandleProgressionFile
-    #
-    # Handles TCP/IP signal to set the power
-    # file for file based power progressions.
-    #
-    # @param filename The filename of the power file.
-    #
-    @hdebug.debug
-    def tcpHandleProgressionFile(self, filename):
-        if os.path.exists(filename):
-            self.ui.filenameLabel.setText(filename[-40:])
-            self.file_channels.newFile(filename)
-
-    ## tcpHandleProgressionSet
-    #
-    # Handles TCP/IP signal to set the values of a math channel.
-    #
-    # @param channel The channel number.
-    # @param start_power The starting power.
-    # @param frames The number of frames between increments.
-    # @param increment The amount to increments.
-    #
-    @hdebug.debug
-    def tcpHandleProgressionSet(self, channel, start_power, frames, increment):
-        if self.ui.linearTab.isVisible():
-            self.linear_channels.remoteSetChannel(channel, start_power, increment, frames)
-        elif self.ui.expTab.isVisible():
-            self.exp_channels.remoteSetChannel(channel, start_power, increment, frames)
-
-    ## tcpHandleProgressionLockout
-    #
-    # Handles TCP/IP signal to lockout progressions.
-    #
-    def tcpHandleProgressionLockout(self):
-        self.use_was_checked = self.ui.progressionsCheckBox.isChecked()
-        self.ui.progressionsCheckBox.setChecked(False)
-
-    ## tcpHandleProgressionType
-    #
-    # Handles TCP/IP signal to set the progression type.
-    #
-    # @param type This is one of "linear", "exponential" or "file"
-    #
-    @hdebug.debug
-    def tcpHandleProgressionType(self, type):
-        self.show()
-        self.ui.progressionsCheckBox.setChecked(True)
-        if (type == "linear"):
-            self.ui.tabWidget.setCurrentWidget(self.ui.linearTab)
-        elif (type == "exponential"):
-            self.ui.tabWidget.setCurrentWidget(self.ui.expTab)
-        elif (type == "file"):
-            self.ui.tabWidget.setCurrentWidget(self.ui.fileTab)
-
-
-#
-# The MIT License
-#
-# Copyright (c) 2014 Zhuang Lab, Harvard University
-#
-# Permission is hereby granted, free of charge, to any person obtaining a copy
-# of this software and associated documentation files (the "Software"), to deal
-# in the Software without restriction, including without limitation the rights
-# to use, copy, modify, merge, publish, distribute, sublicense, and/or sell
-# copies of the Software, and to permit persons to whom the Software is
-# furnished to do so, subject to the following conditions:
-#
-# The above copyright notice and this permission notice shall be included in
-# all copies or substantial portions of the Software.
-#
-# THE SOFTWARE IS PROVIDED "AS IS", WITHOUT WARRANTY OF ANY KIND, EXPRESS OR
-# IMPLIED, INCLUDING BUT NOT LIMITED TO THE WARRANTIES OF MERCHANTABILITY,
-# FITNESS FOR A PARTICULAR PURPOSE AND NONINFRINGEMENT. IN NO EVENT SHALL THE
-# AUTHORS OR COPYRIGHT HOLDERS BE LIABLE FOR ANY CLAIM, DAMAGES OR OTHER
-# LIABILITY, WHETHER IN AN ACTION OF CONTRACT, TORT OR OTHERWISE, ARISING FROM,
-# OUT OF OR IN CONNECTION WITH THE SOFTWARE OR THE USE OR OTHER DEALINGS IN
-# THE SOFTWARE.
-#
+#!/usr/bin/python
+#
+## @file
+#
+# The progression control dialog box.
+#
+# This dialog allows the user to configure an automatic
+# starting power and power increment to use while taking
+# STORM movies. This increases productivity & overall
+# quality of life as the user can focus on surfing
+# the internet while acquiring STORM movies without 
+# getting distracted by constantly having to adjust 
+# the laser powers.
+#
+# Hazen 02/14
+#
+
+import os
+import sys
+from PyQt4 import QtCore, QtGui
+
+import halLib.halModule as halModule
+import qtWidgets.qtAppIcon as qtAppIcon
+
+# Debugging
+import sc_library.hdebug as hdebug
+
+# UIs.
+import qtdesigner.progression_ui as progressionUi
+
+## Channels
+#
+# Channels class which is specialized for various
+# types of channel power progressions.
+#
+class Channels():
+
+    ## __init__
+    #
+    # Create a generic channel object.
+    #
+    # @param parent The parent of the channel.
+    #
+    # FIXME: What is the parent for? We don't seem to use it.
+    #
+    def __init__(self, parent):
+        self.height = 40
+        self.powers = []
+
+    ## newFrame
+    #
+    # Called when we get a new frame from the camera.
+    #
+    # @param frame_number The frame number of the frame.
+    #
+    def newFrame(self, frame_number):
+        pass
+
+    ## startFilm
+    #
+    # Called at the start of a film.
+    #
+    def startFilm(self):
+        pass
+
+    ## stopFilm
+    #
+    # Called when the film is stopped.
+    #
+    def stopFilm(self):
+        pass
+
+## MathChannels
+#
+# Channels class for mathematical progressions (linear, exponential).
+#
+class MathChannels(Channels):
+
+    ## __init__
+    #
+    # Called to layout the GUI for math channels. These channels match
+    # the channels of the illumination.
+    #
+    # @param channels The names of the channels.
+    # @param x_positions The x positions at which to draw the GUI elements.
+    # @param parameters The initial values for the adjustable GUI elements.
+    # @param parent Not used?
+    #
+    def __init__(self, channels, x_positions, parameters, parent):
+        Channels.__init__(self, parent)
+        y = 40
+        dy = 26
+        self.channels = []
+        self.which_checked = []
+        for channel in channels:
+            self.powers.append(0.0)
+            self.which_checked.append(False)
+            channel_frame = QtGui.QFrame(parent)
+            channel_frame.setGeometry(0, y, 340, 24)
+
+            # channel number
+            channel_text = QtGui.QLabel(channel_frame)
+            channel_text.setGeometry(x_positions[0], 2, 25, 18)
+            channel_text.setText(channel)
+
+            # check box
+            channel_active_check_box = QtGui.QCheckBox(channel_frame)
+            channel_active_check_box.setGeometry(x_positions[1], 2, 18, 18)
+
+            # initial value
+            channel_initial_spin_box = QtGui.QDoubleSpinBox(channel_frame)
+            channel_initial_spin_box.setGeometry(x_positions[2], 2, 68, 18)
+            channel_initial_spin_box.setDecimals(4)
+            channel_initial_spin_box.setMaximum(1.0)
+            channel_initial_spin_box.setValue(parameters.pstart_value)
+            channel_initial_spin_box.setSingleStep(0.0001)
+
+            # increment
+            channel_inc_spin_box = QtGui.QDoubleSpinBox(channel_frame)
+            channel_inc_spin_box.setGeometry(x_positions[3], 2, 68, 18)
+            channel_inc_spin_box.setDecimals(4)
+            channel_inc_spin_box.setValue(parameters.pinc_value)
+            channel_inc_spin_box.setSingleStep(0.0001)
+
+            # time to increment
+            channel_time_spin_box = QtGui.QSpinBox(channel_frame)
+            channel_time_spin_box.setGeometry(x_positions[4], 2, 68, 18)
+            channel_time_spin_box.setMinimum(100)
+            channel_time_spin_box.setMaximum(100000)
+            channel_time_spin_box.setValue(parameters.pframe_value)
+            channel_time_spin_box.setSingleStep(100)
+            
+            self.channels.append([channel_active_check_box,
+                                  channel_initial_spin_box,
+                                  channel_inc_spin_box,
+                                  channel_time_spin_box])
+
+            y += dy
+
+        self.height = y
+
+    ## remoteSetChannel
+    #
+    # This is called by an external program to specify the
+    # settings for a particular channel.
+    #
+    # @param which_channel The channel to set.
+    # @param initial The channels initial power value.
+    # @param inc The channels increment amount.
+    # @param time The number of frames between increments.
+    #
+    def remoteSetChannel(self, which_channel, initial, inc, time):
+        channel = self.channels[which_channel]
+        channel[0].setChecked(True)
+        channel[1].setValue(initial)
+        channel[2].setValue(inc)
+        channel[3].setValue(time)
+
+    ## startFilm
+    #
+    # This is called when the filming starts. It returns the
+    # desired initial powers for the various channels.
+    #
+    # @return Returns an array of arrays containing the active channels and their initial powers.
+    #
+    def startFilm(self):
+        for i, channel in enumerate(self.channels):
+            self.which_checked[i] = False
+            self.powers[i] = (float(channel[1].value()))
+            if channel[0].isChecked():
+                self.which_checked[i] = True
+        return [self.which_checked, self.powers]
+
+    ## stopFilm
+    #
+    # This is called when the film stops. It resets the powers
+    # to their initial values.
+    #
+    def stopFilm(self):
+        for i, channel in enumerate(self.channels):
+            self.powers[i] = (float(channel[1].value()))
+        return [self.which_checked, self.powers]
+
+## LinearChannels
+#
+# Channels class for linear progression.
+#
+class LinearChannels(MathChannels):
+
+    ## __init__
+    #
+    # This is basically the same as for MathChannels. It also specifies
+    # a maximum value for the increment spin box.
+    #
+    # @param channels The names of the channels.
+    # @param x_positions The x positions at which to draw the GUI elements.
+    # @param parameters The initial values for the adjustable GUI elements.
+    # @param parent Not used?
+    #
+    def __init__(self, channels, x_positions, parameters, parent):
+        MathChannels.__init__(self, channels, x_positions, parameters, parent)
+        for channel in self.channels:
+            channel[2].setMaximum(1.0)
+
+    ## newFrame
+    #
+    # Called when we get a new frame from the camera. Returns the which
+    # channels (if any) need to have their power adjusted.
+    #
+    # @param frame_number The frame number of the current frame.
+    #
+    # @return Returns an array of arrays containing the active channels and how much to increment their power by.
+    #
+    def newFrame(self, frame_number):
+        active = []
+        increment = []
+        for i, channel in enumerate(self.channels):
+            if self.which_checked[i] and ((frame_number % channel[3].value()) == 0):
+                active.append(True)
+                increment.append(float(channel[2].value()))
+            else:
+                active.append(False)
+                increment.append(float(channel[2].value()))
+        return [active, increment]
+
+## ExponentialChannels
+#
+# Channels class for exponential progression.
+#
+class ExponentialChannels(MathChannels):
+
+    ## __init__
+    #
+    # This is basically the same as for MathChannels. It also specifies
+    # the current and maximum value of the increment spin box.
+    #
+    # @param channels The names of the channels.
+    # @param x_positions The x positions at which to draw the GUI elements.
+    # @param parameters The initial values for the adjustable GUI elements.
+    # @param parent Not used?
+    #
+    def __init__(self, channels, x_positions, parameters, parent):
+        MathChannels.__init__(self, channels, x_positions, parameters, parent)
+        for channel in self.channels:
+            channel[2].setValue(1.05)
+            channel[2].setMaximum(9.9)
+
+    ## newFrame
+    #
+    # Called when we get a new frame from the camera. Returns the which
+    # channels (if any) need to have their power adjusted.
+    #
+    # @param frame_number The frame number of the current frame.
+    #
+    # @return Returns an array of arrays containing the active channels and how much to increment their power by.
+    #
+    def newFrame(self, frame_number):
+        active = []
+        increment = []
+        for i, channel in enumerate(self.channels):
+            if self.which_checked[i] and ((frame_number % channel[3].value()) == 0):
+                active.append(True)
+                new_power = float(channel[2].value()) * self.powers[i]
+                inc = new_power - self.powers[i]
+                increment.append(inc)
+                self.powers[i] = new_power
+            else:
+                active.append(False)
+                increment.append(float(channel[2].value()))
+        return [active, increment]
+
+## FileChannels
+#
+# Channels class for power file bases progression. This lets you
+# replay the power settings that you used in previous films.
+#
+class FileChannels(Channels):
+
+    ## __init__
+    #
+    # Initialize some file channel related variables.
+    #
+    def __init__(self, parent):
+        Channels.__init__(self, parent)
+        self.active = []
+        self.start_powers = []
+        self.file_ptr = False
+
+    ## getNextPowers
+    #
+    # Read and parse the next line of the powers file, or False 
+    # if we have reached the end of the file.
+    #
+    # @return Return an array containing the powers, or False.
+    #
+    def getNextPowers(self):
+        line = self.file_ptr.readline()
+        powers = False
+        if line:
+            powers = []
+            powers_text = line.split(" ")[1:]
+            for i in range(len(powers_text)):
+                powers.append(float(powers_text[i]))
+        return powers
+
+    ## newFile
+    #
+    # Open a powers file & read the first line to get the initial
+    # power values.
+    #
+    def newFile(self, filename):
+        if os.path.exists(filename):
+            self.file_ptr = open(filename, "r")
+            self.file_ptr.readline()
+            self.active = []
+            self.start_powers = []
+            powers = self.getNextPowers()
+            if powers:
+                for power in powers:
+                    self.active.append(True)
+                    self.powers.append(power)
+                    self.start_powers.append(power)
+        else:
+            self.file_ptr = False
+
+    ## newFrame
+    #
+    # Called when we get a new frame from the camera. Returns the which
+    # channels (if any) need to have their power adjusted.
+    #
+    # @param frame_number The frame number of the current frame.
+    #
+    # @return Returns an array of arrays containing the active channels and how much to increment their power by.
+    #
+    def newFrame(self, frame_number):
+        if self.file_ptr:
+            powers = self.getNextPowers()
+            active = []
+            increment = []
+            if powers:
+                for i in range(len(powers)):
+                    if powers[i] != self.powers[i]:
+                        active.append(True)
+                        increment.append(powers[i] - self.powers[i])
+                        self.powers[i] = powers[i]
+                    else:
+                        active.append(False)
+                        increment.append(False)
+            return [active, increment]
+        else:
+            return [[], []]
+
+    ## startFilm
+    #
+    # This is called when the filming starts. It returns the
+    # desired initial powers for the various channels. It also
+    # rewinds the file pointer to beginning of the powers file.
+    #
+    # @return Returns an array of arrays containing the active channels and their initial powers.
+    #
+    def startFilm(self):
+        if self.file_ptr:
+            # reset file ptr
+            self.file_ptr.seek(0)
+            self.file_ptr.readline()
+            # reset internal power record
+            for i in range(len(self.start_powers)):
+                self.powers[i] = self.start_powers[i]
+            return [self.active, self.start_powers]
+        else:
+            return [[], []]
+
+    ## stopFilm
+    #
+    # This is called when the film stops. It resets the powers
+    # to their initial values.
+    #
+    def stopFilm(self):
+        if self.file_ptr:
+            return [self.active, self.start_powers]
+        else:
+            return [[], []]
+
+
+## ProgressionControl
+#
+# Progression control dialog box
+#
+class ProgressionControl(QtGui.QDialog, halModule.HalModule):
+    incPower = QtCore.pyqtSignal(int, float)
+    setPower = QtCore.pyqtSignal(int, float)
+    tcpComplete = QtCore.pyqtSignal(object)
+    
+    ## __init__
+    #
+    # This initializes things and sets up the UI of the power control
+    # dialog box.
+    #
+    # @param hardware A hardware object.
+    # @param parameters A parameters object.
+    # @param parent The (PyQt) parent of the dialog.
+    #
+    @hdebug.debug
+    def __init__(self, hardware, parameters, parent):
+        QtGui.QDialog.__init__(self, parent)
+        halModule.HalModule.__init__(self)
+        self.channels = False
+        self.exp_channels = False
+        self.linear_channels = False
+        self.file_channels = False
+        self.parameters = parameters
+        self.use_was_checked = False
+        self.which_checked = []
+
+        if parent:
+            self.have_parent = 1
+        else:
+            self.have_parent = 0
+
+        # UI setup
+        self.ui = progressionUi.Ui_Dialog()
+        self.ui.setupUi(self)
+        self.setWindowTitle(parameters.setup_name + " Progression Control")
+        self.setWindowIcon(qtAppIcon.QAppIcon())
+
+        # connect signals
+        if self.have_parent:
+            self.ui.okButton.setText("Close")
+            self.ui.okButton.clicked.connect(self.handleOk)
+        else:
+            self.ui.okButton.setText("Quit")
+            self.ui.okButton.clicked.connect(self.handleQuit)
+        self.ui.progressionsCheckBox.stateChanged.connect(self.handleProgCheck)
+        self.ui.loadFileButton.clicked.connect(self.newPowerFile)
+
+        # set modeless
+        self.setModal(False)
+
+    ## addChannels
+    #
+    # Called to add the controls for the channels. The channel
+    # information comes from the illuminationControl module.
+    # This is called once after initialization and before the
+    # dialog is displayed.
+    #
+    # @param channels A list containing the names of the channels.
+    #
+    def addChannels(self, channels):
+
+        self.which_checked = []
+        for i in range(len(channels)):
+            self.which_checked.append(False)
+
+        # linear increasing power tab setup
+        self.linear_channels = LinearChannels(channels,
+                                              [self.ui.channelLabel.pos().x(),
+                                               self.ui.activeLabel.pos().x(),
+                                               self.ui.startLabel.pos().x(),
+                                               self.ui.incrementLabel.pos().x(),
+                                               self.ui.framesLabel.pos().x()],
+                                              self.parameters,
+                                              self.ui.linearTab)
+
+        # exponential increasing power tab setup
+        self.exp_channels = ExponentialChannels(channels,
+                                                [self.ui.channelLabel_2.pos().x(),
+                                                 self.ui.activeLabel_2.pos().x(),
+                                                 self.ui.startLabel_2.pos().x(),
+                                                 self.ui.incrementLabel_2.pos().x(),
+                                                 self.ui.framesLabel_2.pos().x()],
+                                                self.parameters,
+                                                self.ui.expTab)
+
+        # increment power as specified in a file
+        self.file_channels = FileChannels(self.ui.fileTab)
+
+        # adjust overall size to match number of channels
+        y = self.linear_channels.height + 65
+        old_width = self.ui.progressionsBox.width()
+        self.ui.progressionsBox.setGeometry(10, 0, old_width, y + 2)
+
+        self.ui.okButton.setGeometry(old_width - 65, y + 5, 75, 24)
+        self.ui.progressionsCheckBox.setGeometry(2, y + 7, 151, 18)
+
+        self.setFixedSize(self.width(), y + 36)
+
+    ## closeEvent
+    #
+    # This is called when the dialog is closed. If the dialog
+    # has a parent then it ignores these events and hides itself instead.
+    #
+    # @param event A QEvent.
+    #
+    @hdebug.debug
+    def closeEvent(self, event):
+        if self.have_parent:
+            event.ignore()
+            self.hide()
+
+    ## connectSignals
+    #
+    # @param signals An array of signals that we might be interested in connecting to.
+    #
+    @hdebug.debug
+    def connectSignals(self, signals):
+        for signal in signals:
+            if (signal[1] == "commMessage"):
+                signal[2].connect(self.handleCommMessage)
+            elif (signal[1] == "channelNames"):
+                signal[2].connect(self.addChannels)
+
+    ## getSignals
+    #
+    # @return The signals this module provides.
+    #
+    @hdebug.debug
+    def getSignals(self):
+        return [[self.hal_type, "incPower", self.incPower],
+                [self.hal_type, "setPower", self.setPower],
+                [self.hal_type, "tcpComplete", self.tcpComplete]]
+
+    ## handleCommMessage
+    #
+    # Handles all the message from tcpControl.
+    #
+    # @param message A tcpControl.TCPMessage object.
+    #
+    @hdebug.debug
+    def handleCommMessage(self, message):
+        if (message.getType() == "Set Progression"):
+            if not message.isTest():
+                if (message.getData("type") == "lockedout"):
+                    self.tcpHandleProgressionLockout()
+                elif (message.getData("type") == "file"):
+                    self.tcpHandleProgressionType(message.getData("type"))
+                    self.tcpHandleProgressionFile(message.getData("filename"))
+                else:
+                    self.tcpHandleProgressionType(message.getData("type"))
+                    for channel in message.getData("channels"):
+                        self.tcpHandleProgressionSet(channel[0],
+                                                     channel[1],
+                                                     channel[2],
+                                                     channel[3])
+            message.markAsComplete()
+            self.tcpComplete.emit(message)
+        
+    ## handleOk
+    #
+    # This is called when the user presses the close button. It hides
+    # the dialog.
+    #
+    # @param bool Dummy parameter.
+    #
+    @hdebug.debug
+    def handleOk(self, bool):
+        self.hide()
+
+    ## handleProgCheck
+    #
+    # This is called when the user clicks the progression check box.
+    #
+    # @param state The state of the progession check box.
+    #
+    @hdebug.debug
+    def handleProgCheck(self, state):
+        if state:
+            self.parameters.use_progressions = True
+        else:
+            self.parameters.use_progressions = False
+
+    ## handleQuit
+    #
+    # This is called when the user clicks the quit button.
+    #
+    # @param bool Dummy parameter.
+    #
+    @hdebug.debug
+    def handleQuit(self, bool):
+        self.close()
+
+    ## newFrame
+    #
+    # This is called when we get new frames from the camera. It
+    # calls the newFrame method of the active channels object.
+    # If this returns that power updates are necessary then it
+    # emits the appropriate progIncPower signals.
+    #
+    # @param frame The current frame object.
+    # @param filming True/False if we are currently filming.
+    #
+    def newFrame(self, frame, filming):
+        if filming and self.channels and frame.master:
+            [active, increment] = self.channels.newFrame(frame.number)
+            for i in range(len(active)):
+                if active[i]:
+                    self.incPower.emit(int(i), increment[i])
+
+    ## newParameters
+    #
+    # This is called when there are new parameters. Note that there are
+    # no parameter specific settings for all the GUI elements. This
+    # just checks / unchecks the use progressions check box.
+    #
+    # @param parameters The new parameters.
+    #
+    @hdebug.debug
+    def newParameters(self, parameters):
+        self.parameters = parameters
+        if parameters.use_progressions:
+            self.ui.progressionsCheckBox.setChecked(True)
+        else:
+            self.ui.progressionsCheckBox.setChecked(False)
+
+    ## newPowerFile
+    #
+    # Opens a file dialog where the user can specify a new power file.
+    #
+    # @param bool Dummy parameter.
+    #
+    @hdebug.debug
+    def newPowerFile(self, bool):
+        power_filename = QtGui.QFileDialog.getOpenFileName(self,
+                                                           "New Power File",
+                                                           str(self.parameters.directory),
+                                                           "*.power")
+        if power_filename:
+            self.ui.filenameLabel.setText(power_filename[-40:])
+            self.file_channels.newFile(power_filename)
+
+    ## setInitialPower
+    #
+    # This emits progSetPower signals to set the power. This is called
+    # at the start & end of filming.
+    #
+    # @param active Boolean array specifying whether or not a channel is active.
+    # @param power The power to set the channel too.
+    #
+    def setInitialPower(self, active, power):
+        for i in range(len(active)):
+            if active[i]:
+                self.setPower.emit(int(i), power[i])
+
+    ## startFilm
+    #
+    # Called at the start of filming. If the progression dialog is
+    # open and the use progressions check box is checked it figures 
+    # out which tab is visible to determine which is the active channel
+    # object. Then it sets the intial powers as specified by the
+    # active channel.
+    #
+    # @param film_name The name of the film without any extensions, or False if the film is not being saved.
+    # @param run_shutters True/False the shutters should be run or not.
+    #
+    def startFilm(self, film_name, run_shutters):
+        self.channels = False
+        if (self.isVisible() and self.parameters.use_progressions):
+            # determine which tab is active.
+            if self.ui.linearTab.isVisible():
+                self.channels = self.linear_channels
+            elif self.ui.expTab.isVisible():
+                self.channels = self.exp_channels
+            elif self.ui.fileTab.isVisible():
+                self.channels = self.file_channels
+            [active, power] = self.channels.startFilm()
+            self.setInitialPower(active, power)
+
+    ## stopFilm
+    #
+    # Called when the film stops. This resets the powers to their
+    # initial values.
+    #
+    # @param film_writer The film writer object.
+    #
+    def stopFilm(self, film_writer):
+        if self.channels:
+            [active, power] = self.channels.stopFilm()
+            self.setInitialPower(active, power)
+        if self.use_was_checked:
+            self.use_was_checked = False
+            self.ui.progressionsCheckBox.setChecked(True)
+
+    ## tcpHandleProgressionFile
+    #
+    # Handles TCP/IP signal to set the power
+    # file for file based power progressions.
+    #
+    # @param filename The filename of the power file.
+    #
+    @hdebug.debug
+    def tcpHandleProgressionFile(self, filename):
+        if os.path.exists(filename):
+            self.ui.filenameLabel.setText(filename[-40:])
+            self.file_channels.newFile(filename)
+
+    ## tcpHandleProgressionSet
+    #
+    # Handles TCP/IP signal to set the values of a math channel.
+    #
+    # @param channel The channel number.
+    # @param start_power The starting power.
+    # @param frames The number of frames between increments.
+    # @param increment The amount to increments.
+    #
+    @hdebug.debug
+    def tcpHandleProgressionSet(self, channel, start_power, frames, increment):
+        if self.ui.linearTab.isVisible():
+            self.linear_channels.remoteSetChannel(channel, start_power, increment, frames)
+        elif self.ui.expTab.isVisible():
+            self.exp_channels.remoteSetChannel(channel, start_power, increment, frames)
+
+    ## tcpHandleProgressionLockout
+    #
+    # Handles TCP/IP signal to lockout progressions.
+    #
+    def tcpHandleProgressionLockout(self):
+        self.use_was_checked = self.ui.progressionsCheckBox.isChecked()
+        self.ui.progressionsCheckBox.setChecked(False)
+
+    ## tcpHandleProgressionType
+    #
+    # Handles TCP/IP signal to set the progression type.
+    #
+    # @param type This is one of "linear", "exponential" or "file"
+    #
+    @hdebug.debug
+    def tcpHandleProgressionType(self, type):
+        self.show()
+        self.ui.progressionsCheckBox.setChecked(True)
+        if (type == "linear"):
+            self.ui.tabWidget.setCurrentWidget(self.ui.linearTab)
+        elif (type == "exponential"):
+            self.ui.tabWidget.setCurrentWidget(self.ui.expTab)
+        elif (type == "file"):
+            self.ui.tabWidget.setCurrentWidget(self.ui.fileTab)
+
+
+#
+# The MIT License
+#
+# Copyright (c) 2014 Zhuang Lab, Harvard University
+#
+# Permission is hereby granted, free of charge, to any person obtaining a copy
+# of this software and associated documentation files (the "Software"), to deal
+# in the Software without restriction, including without limitation the rights
+# to use, copy, modify, merge, publish, distribute, sublicense, and/or sell
+# copies of the Software, and to permit persons to whom the Software is
+# furnished to do so, subject to the following conditions:
+#
+# The above copyright notice and this permission notice shall be included in
+# all copies or substantial portions of the Software.
+#
+# THE SOFTWARE IS PROVIDED "AS IS", WITHOUT WARRANTY OF ANY KIND, EXPRESS OR
+# IMPLIED, INCLUDING BUT NOT LIMITED TO THE WARRANTIES OF MERCHANTABILITY,
+# FITNESS FOR A PARTICULAR PURPOSE AND NONINFRINGEMENT. IN NO EVENT SHALL THE
+# AUTHORS OR COPYRIGHT HOLDERS BE LIABLE FOR ANY CLAIM, DAMAGES OR OTHER
+# LIABILITY, WHETHER IN AN ACTION OF CONTRACT, TORT OR OTHERWISE, ARISING FROM,
+# OUT OF OR IN CONNECTION WITH THE SOFTWARE OR THE USE OR OTHER DEALINGS IN
+# THE SOFTWARE.
+#